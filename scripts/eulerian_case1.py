--- conflicted
+++ resolved
@@ -96,21 +96,6 @@
     K = K_B
     label = 'B'
 
-<<<<<<< HEAD
-    datafolder = '/work6/torn/EulerLagrange'
-    outputfile = os.path.join(datafolder, f'Case1_K_{label}_block_Nclasses={params.Nclasses}_NJ={params.Nz}_dt={params.dt}.npy')
-
-    if not os.path.exists(outputfile):
-
-        # Initial concentration array for all cells and time levels
-        C0 = pdf_IC(params.z_cell)[None,:] * params.mass_fractions[:,None]
-
-        start = time.time()
-        c = Crank_Nicolson_FVM_TVD_advection_diffusion_reaction(C0, K, params)
-        end = time.time()
-
-        np.save(outputfile, c)
-=======
 # Initial concentration array for all cells and time levels
 C0 = pdf_IC(params.z_cell)[None,:] * params.mass_fractions[:,None]
 
@@ -126,4 +111,3 @@
     print(f'Simulation took {toc - tic:.1f} seconds, output written to {outputfilename}')
 
     np.save(outputfilename, c)
->>>>>>> 91e56925
