#!/usr/bin/env python
# -*- coding: utf-8 -*-

#Importing packages
import numpy as np
from numba import jit
import argparse
from scipy.integrate import romb
from scipy.sparse import diags
# Progress bar
from tqdm import trange


# Based on Wikipedia article about TDMA, written by Tor Nordam
@jit(nopython = True)
def thomas_solver(a, b, c, d):
    # Solves Ax = d,
    # where layout of matrix A is
    # b1 c1 ......... 0
    # a2 b2 c2 ........
    # .. a3 b3 c3 .....
    # .................
    # .............. cN-1
    # 0 ..........aN bN
    # Note index offset of a
    N = len(d)
    c_ = np.zeros(N-1)
    d_ = np.zeros(N)
    x  = np.zeros(N)
    c_[0] = c[0]/b[0]
    d_[0] = d[0]/b[0]
    for i in range(1, N-1):
        q = (b[i] - a[i-1]*c_[i-1])
        c_[i] = c[i]/q
        d_[i] = (d[i] - a[i-1]*d_[i-1])/q
    d_[N-1] = (d[N-1] - a[N-2]*d_[N-2])/(b[N-1] - a[N-2]*c_[N-2])
    x[-1] = d_[-1]
    for i in range(N-2, -1, -1):
        x[i] = d_[i] - c_[i]*x[i+1]
    return x


def thomas(A, b):
    # Solves Ax = b to find x
    # This is a wrapper function, which unpacks
    # A from a sparse array structure into separate diagonals,
    # and passes them to the numba-compiled solver defined above.
    # Note, this method needs A to be diagonally dominant.
    x = thomas_solver(A.diagonal(-1), A.diagonal(0), A.diagonal(1), b)
    return x


class EulerianSystemParameters():

    def __init__(self, Zmax, Nz, Tmax, dt, Vmin, Vmax, Nclasses, speed_distribution, logspaced = False, eta_top = 0, eta_bottom = 0, gamma = 0):
        self.Z0 = 0.0
        self.Zmax = Zmax
        self.Nz = Nz
        self.T0 = 0.0
        self.Tmax = Tmax
        self.dt = dt
        self.Vmin = Vmin
        self.Vmax = Vmax
        self.Nclasses = Nclasses
        self.speed_distribution = speed_distribution
        self.logspaced = logspaced
        self.eta_top = eta_top
        self.eta_bottom = eta_bottom
        self.gamma = gamma

        # Inferred parameters
        # Position of cell faces, and spacing
        self.z_face, self.dz = np.linspace(self.Z0, self.Zmax, Nz + 1, retstep = True)
        # Position of cell centres
        self.z_cell = np.linspace(self.Z0 + self.dz/2, self.Zmax - self.dz/2, self.Nz)
        # Number of timesteps
        self.Nt = int( (self.Tmax - self.T0) / self.dt)

        # Calculate speed for each class
        if logspaced:
            # speed class edges (i.e., the values at the border between classes)
            self.speed_class_edges = np.logspace(np.log10(self.Vmin), np.log10(self.Vmax), self.Nclasses + 1)
            # The center of each class on a log scale
            self.speeds = np.sqrt(self.speed_class_edges[1:]*self.speed_class_edges[:-1])
        else:
            # speed class edges (i.e., the values at the border between classes)
            self.speed_class_edges = np.linspace(self.Vmin, self.Vmax, self.Nclasses + 1)
            # The center of each class on a linear scale
            self.speeds = (self.speed_class_edges[1:] + self.speed_class_edges[:-1]) / 2
        self.mass_fractions = np.zeros(Nclasses)

        # Parameter for romberg integration
        Nsub = 2**10 + 1
        for j in range(Nclasses):
            evaluation_points = np.linspace(self.speed_class_edges[j], self.speed_class_edges[j+1], Nsub)
            dx = evaluation_points[1] - evaluation_points[0]
            self.mass_fractions[j] = romb(self.speed_distribution(evaluation_points), dx = dx)
        # Normalise mass fractions
        self.mass_fractions = self.mass_fractions / np.sum(self.mass_fractions)


#########################################################
####   Functions used by the Crank-Nicolson solver   ####
#########################################################


def velocity_vector_function(params):
    # Velocities on cell faces for all components Nclasses.
    # It is noted that v_{1-0.5} = v_{0+0.5}, meaning that only one vector is needed. The surface boundary
    # is notated by z_{a} = z_{-1/2}, while the bottom boundary is notated by z_{b} = z_{NJ+1/2}. 

    # All cell faces within domain, including boundaries v_{-1/2} and v_{NJ+1/2}
    vel = params.speeds[:,None]*np.ones((params.Nclasses, params.Nz+1))
    # Optionally reduced velocty at surface
    vel[ 0, :] = params.eta_top*vel[0, :]
    # Zero velocity at bottom boundary
    vel[-1, :] = params.eta_bottom*vel[-1,:]
    return vel


def get_rho_vectors(c):
    # Vector containing all values of rho^{+} for the flux limiting for
    # positive (downward) velocity, for all components NK
    # and
    # Vector containing all values of rho^{-} for the flux limiting for
    # negative (upward) velocity, for all components NK

    # Small number to prevent division by zero
    epsilon = 1e-20
    # array shape
    NK, NJ = c.shape

    # Allocate vector coinciding with the cell faces
    rho_vector_minus = np.zeros([NK, NJ+1])
    rho_vector_plus = np.zeros([NK, NJ+1])
    # Cell faces that include only interior cells
    # epsilon in numerator as well?
    rho_vector_minus[:, 1:NJ-1] = (c[:, 2:NJ] - c[:, 1:NJ-1])/(c[:, 1:NJ-1] - c[:, 0:NJ-2] + epsilon)
    rho_vector_plus[:, 2:NJ] = (c[:, 1:NJ-1] - c[:, 0:NJ-2])/(c[:, 2:NJ] - c[:, 1:NJ-1] + epsilon)

    # Elements that are not explicitly set should remain zero:
    # First (index 0) cell face (-1/2) reduces to upwind, but the correction cancels (no flux into the system from the boundary)
    # Second (index 1) cell face (+1/2) set to zero due to boundary condition for diffusive flux
    # Last (index -1) cell face(NJ-1/2) set to zero and reduces to upwind, does not appear for zero total flux BC
    return rho_vector_minus, rho_vector_plus


def psi_vector_function(rho_vec):
    # Sweby flux limiter
    beta = 1.5
    return np.maximum(np.maximum(0, np.minimum(beta*rho_vec, 1)), np.minimum(rho_vec, beta))
    # UMIST flux limiter
    #return np.maximum(0, np.minimum(2*rho_vec, np.minimum(0.25 + 0.75*rho_vec, np.minimum(0.75 + 0.25*rho_vec, 2))))


def setup_FL_matrices(params, v_minus, v_plus, c, return_both = True):

    # CFL number, without velocity v
    b = params.dt/(2*params.dz)
    # Shorthand variables
    NJ = params.Nz
    NK = params.Nclasses

    # Rho vectors
    rho_minus, rho_plus = get_rho_vectors(c)
    # Vectors for the flux limiter functions
    psi_minus = psi_vector_function(rho_minus)
    psi_plus = psi_vector_function(rho_plus)

    # Superdiagonal for all components, with zeros between the superdiagonals for each component
    sup = np.zeros(NJ*NK-1)
    # Main diagonal for all components
    diag = np.zeros(NJ*NK)
    # Subdiagonal for all components, with zeros between the subdiagonals for each component
    sub = np.zeros(NJ*NK-1)

    for k in range(0, NK):

        # Superdiagonal
        sup[1+k*NJ:NJ-1+k*NJ] = b*(-v_plus[k, 2:NJ]*psi_plus[k, 2:NJ] + v_minus[k, 2:NJ]*psi_minus[k, 2:NJ])
        # Absorbing boundary condition at surface (J_D = 0)
        sup[0+k*NJ] = b*(-v_plus[k, 1]*psi_plus[k, 1] + v_minus[k, 1]*psi_minus[k, 1])

        # Main diagonal
        diag[1+k*NJ:NJ-1+k*NJ] = b*(v_plus[k, 1:NJ-1]*psi_plus[k, 1:NJ-1] - v_minus[k, 1:NJ-1]*psi_minus[k, 1:NJ-1] + v_plus[k, 2:NJ]*psi_plus[k, 2:NJ] - v_minus[k, 2:NJ]*psi_minus[k, 2:NJ])
        # Absorbing boundary condition at surface (J_D = 0)
        diag[0+k*NJ] = b*(v_plus[k, 1]*psi_plus[k, 1] - v_minus[k, 1]*psi_minus[k, 1])
        # Reflecting boundary condition at bottom (J_T = J_A + J_D = 0)
        diag[NJ-1+k*NJ] = b*(v_plus[k, NJ-1]*psi_plus[k, NJ-1] - v_minus[k, NJ-1]*psi_minus[k, NJ-1])

        # Subdiagonal
        sub[0+k*NJ:NJ-2+k*NJ] = b*(-v_plus[k, 1:NJ-1]*psi_plus[k, 1:NJ-1] + v_minus[k, 1:NJ-1]*psi_minus[k, 1:NJ-1])
        # Reflecting boundary condition at bottom (J_T = J_A + J_D = 0)
        sub[NJ-2+k*NJ] = b*(-v_plus[k, NJ-1]*psi_plus[k, NJ-1] + v_minus[k, NJ-1]*psi_minus[k, NJ-1])

    # Return diagonal sparse matrices
    if return_both:
        L_FL = 0.5*diags([ sup,  diag,  sub], offsets = [1, 0, -1])
        R_FL = 0.5*diags([-sup, -diag, -sub], offsets = [1, 0, -1])
        return L_FL, R_FL
    else:
        L_FL = 0.5*diags([ sup,  diag,  sub], offsets = [1, 0, -1])
        return L_FL


def setup_AD_matrices(params, K_vec, v_minus, v_plus):
    # Setting up tridiagonal matrices L_AD and R_AD for the Crank-Nicolson solver
    # In this implementation, the matrices L_AD and R_AD are tridiagonal, and constant in time
    # (note that the higher-order correction flux-limiter for the advection is found in another matrix)

    # von Neumann number, without diffusivity D
    a = params.dt/(2*params.dz**2)
    # CFL number, without velocity v
    b = params.dt/(2*params.dz)
    # Shorthand variables
    NJ = params.Nz
    NK = params.Nclasses

    # Superdiagonal for all components, with zeros between the superdiagonals for each component
    sup = np.zeros(NJ*NK-1)
    # Main diagonal for all components
    diag = np.zeros(NJ*NK)
    # Subdiagonal for all components, with zeros between the subdiagonals for each component
    sub = np.zeros(NJ*NK-1)

    for k in range(0, NK):

        # Superdiagonal
        sup[1+k*NJ:NJ-1+k*NJ] = -a*K_vec[2:NJ] + b*v_minus[k, 2:NJ]
        # Absorbing boundary condition at surface (J_D = 0)
        sup[0+k*NJ] = -a*K_vec[1] + b*v_minus[k, 1]

        # Main diagonal
        diag[1+k*NJ:NJ-1+k*NJ] = a*(K_vec[2:NJ] + K_vec[1:NJ-1]) + b*(v_plus[k, 2:NJ] - v_minus[k, 1:NJ-1])
        # Absorbing boundary condition at surface (J_D = 0)
        diag[0+k*NJ] = a*K_vec[1] + b*(v_plus[k, 1] - v_minus[k, 0] - v_plus[k, 0])
        # Reflecting boundary condition at bottom (J_T = J_A + J_D = 0)
        diag[NJ-1+k*NJ] = a*K_vec[NJ-1] + b*(v_plus[k, NJ] + v_minus[k, NJ] - v_minus[k, NJ-1])

        # Subdiagonal
        sub[0+k*NJ:NJ-2+k*NJ] = -a*K_vec[1:NJ-1] - b*v_plus[k, 1:NJ-1]
        # Reflecting boundary condition at bottom (J_T = J_A + J_D = 0)
        sub[NJ-2+k*NJ] = -a*K_vec[NJ-1] - b*v_plus[k, NJ-1]

    # Return diagonal sparse matrices
    L_AD = diags([ sup, 1 + diag,  sub], offsets = [1, 0, -1])
    R_AD = diags([-sup, 1 - diag, -sub], offsets = [1, 0, -1])
    return L_AD, R_AD


def Iterative_Solver(params, C0, L_AD,  R_AD, K_vec, v_minus, v_plus):

    # Make a copy, to avoid overwriting input
    c_now = C0.copy()

    # Max number of iterations
    maxiter = 20
    # Tolerance
    tol = 1e-12

    # Set up flux-limeter matrices
    L_FL, R_FL = setup_FL_matrices(params, v_minus, v_plus, c_now)

<<<<<<< HEAD
    # Compute right-hand side (remains constant throughout iterations)
=======
    # Calculate right-hand side (does not change with iterations)
>>>>>>> 91e56925
    RHS = (R_AD + R_FL).dot(C0.flatten())

    # Iterate up to kappa_max times
    for n in range(maxiter):

        # Compute new approximation of solution c[:, n+1] for new iteration, for each component
        c_next = thomas(L_AD + L_FL, RHS).reshape((params.Nclasses, params.Nz))

        # Calculate norm
        norm = np.amax(np.sqrt(params.dz*np.sum((c_now - c_next)**2, axis=0)))
        if norm < tol:
            return c_next

        # Recalculate the left-hand side flux-limiter matrix using new concentration estimate
        L_FL = setup_FL_matrices(params, v_minus, v_plus, c_next, return_both = False)

        # Copy concentration
        c_now[:] = c_next.copy()

    return c_next


def Crank_Nicolson_FVM_TVD_advection_diffusion_reaction(C0, K, params, outputfilename = None):

    # Evaluate diffusivity function at cell faces
    K_vec = K(params.z_face)
    # Arrays of velocities for all cells and all classes
    v_plus = np.maximum(velocity_vector_function(params), 0)
    v_minus = np.minimum(velocity_vector_function(params), 0)

    # Set up matrices encoding advection and diffusion
    # (these are tri-diagonal, and constant in time)
    L_AD, R_AD = setup_AD_matrices(params, K_vec, v_minus, v_plus)

    # Shorthand variables
    NJ = params.Nz
    NK = params.Nclasses

    # Array to hold one timestep, to avoid allocating too much memory
    C_now  = np.zeros_like(C0)
    C_now[:] = C0.copy()
    # Array for output, store once every 3600 seconds
    N_skip = int(3600/params.dt)
    N_out = 1 + int(params.Nt / N_skip)
    C_out = np.zeros((N_out, NK, NJ))

    for n in range(0, params.Nt):

        # Store output once every N_skip steps
        if n % N_skip == 0:
            print(f'dt = {params.dt}, NJ = {params.Nz}, NK = {params.Nclasses}, timestep {n} of {params.Nt}')
            i = int(n / N_skip)
            C_out[i,:,:] = C_now[:]
            if outputfilename is not None:
                np.save(outputfilename, C_out)

        # Iterative procedure
        C_now = Iterative_Solver(params, C_now, L_AD,  R_AD, K_vec, v_minus, v_plus)

    # Finally, store last timestep to output array
    C_out[-1,:,:] = C_now
    return C_out<|MERGE_RESOLUTION|>--- conflicted
+++ resolved
@@ -261,11 +261,7 @@
     # Set up flux-limeter matrices
     L_FL, R_FL = setup_FL_matrices(params, v_minus, v_plus, c_now)
 
-<<<<<<< HEAD
-    # Compute right-hand side (remains constant throughout iterations)
-=======
     # Calculate right-hand side (does not change with iterations)
->>>>>>> 91e56925
     RHS = (R_AD + R_FL).dot(C0.flatten())
 
     # Iterate up to kappa_max times
